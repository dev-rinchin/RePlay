--- conflicted
+++ resolved
@@ -25,7 +25,6 @@
         pytest.fail()
 
 
-<<<<<<< HEAD
 def test_predict_pairs(log, model):
     try:
         model.fit(log.filter(sf.col("item_id") != "item1"))
@@ -47,7 +46,8 @@
         ) == ["item2", "item3"]
     except:  # noqa
         pytest.fail()
-=======
+
+
 def test_diff_feedback_type(log, model):
     pred_exp = model.fit_predict(log, k=1)
     model.implicit_prefs = True
@@ -55,5 +55,4 @@
     assert not np.allclose(
         pred_exp.toPandas().sort_values("user_id")["relevance"].values,
         pred_imp.toPandas().sort_values("user_id")["relevance"].values,
-    )
->>>>>>> 64a0945d
+    )