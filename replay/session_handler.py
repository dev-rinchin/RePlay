"""
Этот модуль позволяет безболезненно создавать и получать спарк сессии.
"""

import logging
import os
from math import floor
from typing import Any, Dict, Optional

import psutil
import torch
from pyspark.sql import SparkSession


def get_spark_session(
    spark_memory: Optional[int] = None,
    shuffle_partitions: Optional[int] = None,
) -> SparkSession:
    """
    инициализирует и возращает SparkSession с "годными" параметрами по
    умолчанию (для пользователей, которые не хотят сами настраивать Spark)

    :param spark_memory: количество гигабайт оперативной памяти, которую нужно выделить под Spark;
        если не задано, выделяется половина всей доступной памяти
    :param shuffle_partitions: количество партиций для Spark; если не задано, равно числу доступных цпу
    """
    if spark_memory is None:
        spark_memory = floor(psutil.virtual_memory().total / 1024 ** 3 / 2)
    if shuffle_partitions is None:
        shuffle_partitions = os.cpu_count()
    driver_memory = f"{spark_memory}g"
    user_home = os.environ["HOME"]
    os.environ["ARROW_PRE_0_15_IPC_FORMAT"] = "1"
    spark = (
        SparkSession.builder.config("spark.driver.memory", driver_memory)
        .config("spark.sql.shuffle.partitions", str(shuffle_partitions))
        .config("spark.local.dir", os.path.join(user_home, "tmp"))
        .config("spark.driver.bindAddress", "127.0.0.1")
        .config("spark.driver.host", "localhost")
        .config("spark.sql.execution.arrow.enabled", "true")
        .master("local[*]")
        .enableHiveSupport()
        .getOrCreate()
    )
    return spark


def logger_with_settings() -> logging.Logger:
    """ Настройка логгеров и изменение их уровня """
    spark_logger = logging.getLogger("py4j")
    spark_logger.setLevel(logging.WARN)
    ignite_engine_logger = logging.getLogger("ignite.engine.engine.Engine")
    ignite_engine_logger.setLevel(logging.WARN)
    logger = logging.getLogger("replay")
    formatter = logging.Formatter(
        "%(asctime)s, %(name)s, %(levelname)s: %(message)s",
        datefmt="%d-%b-%y %H:%M:%S",
    )
    hdlr = logging.StreamHandler()
    hdlr.setFormatter(formatter)
<<<<<<< HEAD
    logger.addHandler(hdlr)
    logger.setLevel(logging.DEBUG)
    return logger
=======
    sponge_logger.addHandler(hdlr)
    sponge_logger.setLevel(logging.INFO)
    return sponge_logger
>>>>>>> 40e7305d


# pylint: disable=too-few-public-methods
class Borg:
    """
    Обеспечивает доступ к расшаренному состоянию
    """

    _shared_state: Dict[str, Any] = {}

    def __init__(self):
        self.__dict__ = self._shared_state


# pylint: disable=too-few-public-methods
class State(Borg):
    """
    В этот класс можно положить свою спарк сессию, чтобы она была доступна модулям библиотеки.
    Каждый модуль, которому нужна спарк сессия, будет искать её здесь и создаст дефолтную сессию,
    если ни одной не было создано до сих пор.

    Здесь же хранится ``default device`` для ``pytorch`` (CPU или CUDA, если доступна).
    """

    def __init__(
        self,
        session: Optional[SparkSession] = None,
        device: Optional[torch.device] = None,
    ):
        Borg.__init__(self)
        if not hasattr(self, "logger_set"):
            self.logger = logger_with_settings()
            self.logger_set = True

        if session is None:
            if not hasattr(self, "session"):
                self.session = get_spark_session()
        else:
            self.session = session

        if device is None:
            if not hasattr(self, "device"):
                if torch.cuda.is_available():
                    self.device = torch.device(
                        f"cuda:{torch.cuda.current_device()}"
                    )
                else:
                    self.device = torch.device("cpu")
        else:
            self.device = device<|MERGE_RESOLUTION|>--- conflicted
+++ resolved
@@ -58,15 +58,9 @@
     )
     hdlr = logging.StreamHandler()
     hdlr.setFormatter(formatter)
-<<<<<<< HEAD
     logger.addHandler(hdlr)
     logger.setLevel(logging.DEBUG)
     return logger
-=======
-    sponge_logger.addHandler(hdlr)
-    sponge_logger.setLevel(logging.INFO)
-    return sponge_logger
->>>>>>> 40e7305d
 
 
 # pylint: disable=too-few-public-methods
