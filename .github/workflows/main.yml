--- conflicted
+++ resolved
@@ -22,15 +22,9 @@
         run: |
           python -m venv venv
           . ./venv/bin/activate
-<<<<<<< HEAD
           pip install --upgrade pip wheel poetry
           poetry cache clear pypi --all
           poetry update
-=======
-          pip install --upgrade pip wheel
-          pip install --upgrade requests pypandoc cython optuna poetry
-          poetry lock
->>>>>>> b23c11c4
           poetry install
       - name: Build docs
         run: |
